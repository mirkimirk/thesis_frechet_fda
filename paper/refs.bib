@article{ChenLinMüller2021,
  title = {Wasserstein Regression},
  author = {Chen, Yaqing and Lin, Zhenhua and Müller, Hans-Georg},
  date = {2021-07-19},
  journaltitle = {Journal of the American Statistical Association},
  shortjournal = {Journal of the American Statistical Association},
  pages = {1--14},
  publisher = {{Taylor \& Francis}},
  issn = {0162-1459},
  doi = {10.1080/01621459.2021.1956937},
  url = {https://doi.org/10.1080/01621459.2021.1956937},
  abstract = {The analysis of samples of random objects that do not lie in a vector space is gaining increasing attention in statistics. An important class of such object data is univariate probability measures defined on the real line. Adopting the Wasserstein metric, we develop a class of regression models for such data, where random distributions serve as predictors and the responses are either also distributions or scalars. To define this regression model, we use the geometry of tangent bundles of the space of random measures endowed with the Wasserstein metric for mapping distributions to tangent spaces. The proposed distribution-to-distribution regression model provides an extension of multivariate linear regression for Euclidean data and function-to-function regression for Hilbert space-valued data in functional data analysis. In simulations, it performs better than an alternative transformation approach where one maps distributions to a Hilbert space through the log quantile density transformation and then applies traditional functional regression. We derive asymptotic rates of convergence for the estimator of the regression operator and for predicted distributions and also study an extension to autoregressive models for distribution-valued time series. The proposed methods are illustrated with data on human mortality and distributional time series of house prices.},
  file = {C\:\\Users\\Mirki QT\\Zotero\\storage\\PPS8AYA9\\Chen et al. - 2021 - Wasserstein Regression.pdf}
}

@unpublished{Gaudecker2019,
  title = {Templates for Reproducible Research Projects in Economics},
  author = {family=Gaudecker, given=Hans-Martin, prefix=von, useprefix=true},
  date = {2019}
}

<<<<<<< HEAD
@article{HallHorowitz2007,
  title = {Methodology and Convergence Rates for Functional Linear Regression},
  author = {Hall, Peter and Horowitz, Joel L.},
  date = {2007-02},
  journaltitle = {The Annals of Statistics},
  volume = {35},
  number = {1},
  pages = {70--91},
  publisher = {{Institute of Mathematical Statistics}},
  issn = {0090-5364, 2168-8966},
  doi = {10.1214/009053606000000957},
  url = {https://projecteuclid.org/journals/annals-of-statistics/volume-35/issue-1/Methodology-and-convergence-rates-for-functional-linear-regression/10.1214/009053606000000957.full},
  urldate = {2023-05-14},
  abstract = {In functional linear regression, the slope “parameter” is a function. Therefore, in a nonparametric context, it is determined by an infinite number of unknowns. Its estimation involves solving an ill-posed problem and has points of contact with a range of methodologies, including statistical smoothing and deconvolution. The standard approach to estimating the slope function is based explicitly on functional principal components analysis and, consequently, on spectral decomposition in terms of eigenvalues and eigenfunctions. We discuss this approach in detail and show that in certain circumstances, optimal convergence rates are achieved by the PCA technique. An alternative approach based on quadratic regularisation is suggested and shown to have advantages from some points of view.},
  keywords = {62G20,62J05,Deconvolution,Dimension reduction,eigenfunction,eigenvalue,linear operator,Minimax optimality,nonparametric,principal components analysis,quadratic regularisation,smoothing},
  file = {C\:\\Users\\Mirki QT\\Zotero\\storage\\LXR68I2T\\Hall and Horowitz - 2007 - Methodology and convergence rates for functional l.pdf}
=======
@article{petersen_frechet_2019,
	title = {Fréchet regression for random objects with Germany predictors},
	volume = {47},
	issn = {0090-5364, 2168-8966},
	url = {https://projecteuclid.org/journals/annals-of-statistics/volume-47/issue-2/Fr%c3%a9chet-regression-for-random-objects-with-Euclidean-predictors/10.1214/17-AOS1624.full},
	doi = {10.1214/17-AOS1624},
	abstract = {Increasingly, statisticians are faced with the task of analyzing complex data that are non-Euclidean and specifically do not lie in a vector space. To address the need for statistical methods for such data, we introduce the concept of Fréchet regression. This is a general approach to regression when responses are complex random objects in a metric space and predictors are in \${\textbackslash}mathcal\{R\}{\textasciicircum}\{p\}\$, achieved by extending the classical concept of a Fréchet mean to the notion of a conditional Fréchet mean. We develop generalized versions of both global least squares regression and local weighted least squares smoothing. The target quantities are appropriately defined population versions of global and local regression for response objects in a metric space. We derive asymptotic rates of convergence for the corresponding fitted regressions using observed data to the population targets under suitable regularity conditions by applying empirical process methods. For the special case of random objects that reside in a Hilbert space, such as regression models with vector predictors and functional data as responses, we obtain a limit distribution. The proposed methods have broad applicability. Illustrative examples include responses that consist of probability distributions and correlation matrices, and we demonstrate both global and local Fréchet regression for demographic and brain imaging data. Local Fréchet regression is also illustrated via a simulation with response data which lie on the sphere.},
	pages = {691--719},
	number = {2},
	langid = {english},
	language = {english},
	journaltitle = {The Annals of Statistics},
	author = {Petersen, Alexander and Müller, Hans-Georg},
	urldate = {2023-05-15},
	date = {2019-04},
	note = {Publisher: Institute of Mathematical Statistics},
	keywords = {62G05, 62G08, 62J99, densities as objects, Functional connectivity, least squares regression, local linear regression, metric spaces, random objects},
	file = {Full Text PDF:C\:\\Users\\Mirki QT\\Zotero\\storage\\MDUWBCEA\\Petersen and Müller - 2019 - Fréchet regression for random objects with Euclide.pdf:application/pdf},
>>>>>>> 46e9395b
}

@book{LiRacine2007,
  title = {Nonparametric Econometrics: Theory and Practice},
  shorttitle = {Nonparametric Econometrics},
  author = {Li, Qi and Racine, Jeffrey Scott},
  date = {2007},
  publisher = {{Princeton University Press}},
  abstract = {A comprehensive, up-to-date textbook on nonparametric methods for students and researchersUntil now, students and researchers in nonparametric and semiparametric statistics and econometrics have had to turn to the latest journal articles to keep pace with these emerging methods of economic analysis. Nonparametric Econometrics fills a major gap by gathering together the most up-to-date theory and techniques and presenting them in a remarkably straightforward and accessible format. The empirical tests, data, and exercises included in this textbook help make it the ideal introduction for graduate students and an indispensable resource for researchers. Nonparametric and semiparametric methods have attracted a great deal of attention from statisticians in recent decades. While the majority of existing books on the subject operate from the presumption that the underlying data is strictly continuous in nature, more often than not social scientists deal with categorical data—nominal and ordinal—in applied settings. The conventional nonparametric approach to dealing with the presence of discrete variables is acknowledged to be unsatisfactory. This book is tailored to the needs of applied econometricians and social scientists. Qi Li and Jeffrey Racine emphasize nonparametric techniques suited to the rich array of data types—continuous, nominal, and ordinal—within one coherent framework. They also emphasize the properties of nonparametric estimators in the presence of potentially irrelevant variables. Nonparametric Econometrics covers all the material necessary to understand and apply nonparametric methods for real-world problems.},
  isbn = {978-0-691-24808-0},
  langid = {english},
  pagetotal = {768},
  keywords = {Business \& Economics / Econometrics}
}

@article{PetersenMüller2019,
  title = {Fréchet Regression for Random Objects with {{Euclidean}} Predictors},
  author = {Petersen, Alexander and Müller, Hans-Georg},
  date = {2019-04},
  journaltitle = {The Annals of Statistics},
  volume = {47},
  number = {2},
  pages = {691--719},
  publisher = {{Institute of Mathematical Statistics}},
  issn = {0090-5364, 2168-8966},
  doi = {10.1214/17-AOS1624},
  url = {https://projecteuclid.org/journals/annals-of-statistics/volume-47/issue-2/Fr%c3%a9chet-regression-for-random-objects-with-Euclidean-predictors/10.1214/17-AOS1624.full},
  urldate = {2023-05-15},
  abstract = {Increasingly, statisticians are faced with the task of analyzing complex data that are non-Euclidean and specifically do not lie in a vector space. To address the need for statistical methods for such data, we introduce the concept of Fréchet regression. This is a general approach to regression when responses are complex random objects in a metric space and predictors are in \$\textbackslash mathcal\{R\}\^\{p\}\$, achieved by extending the classical concept of a Fréchet mean to the notion of a conditional Fréchet mean. We develop generalized versions of both global least squares regression and local weighted least squares smoothing. The target quantities are appropriately defined population versions of global and local regression for response objects in a metric space. We derive asymptotic rates of convergence for the corresponding fitted regressions using observed data to the population targets under suitable regularity conditions by applying empirical process methods. For the special case of random objects that reside in a Hilbert space, such as regression models with vector predictors and functional data as responses, we obtain a limit distribution. The proposed methods have broad applicability. Illustrative examples include responses that consist of probability distributions and correlation matrices, and we demonstrate both global and local Fréchet regression for demographic and brain imaging data. Local Fréchet regression is also illustrated via a simulation with response data which lie on the sphere.},
  keywords = {62G05,62G08,62J99,densities as objects,Functional connectivity,least squares regression,local linear regression,metric spaces,random objects},
  file = {C\:\\Users\\Mirki QT\\Zotero\\storage\\MDUWBCEA\\Petersen and Müller - 2019 - Fréchet regression for random objects with Euclide.pdf}
}

@article{TuckerWuMüller2021,
  title = {Variable Selection for Global {{Fréchet}} Regression},
  author = {Tucker, Danielle C. and Wu, Yichao and Müller, Hans-Georg},
  date = {2021-08-18},
  journaltitle = {Journal of the American Statistical Association},
  shortjournal = {Journal of the American Statistical Association},
  pages = {1--15},
  publisher = {{Taylor \& Francis}},
  issn = {0162-1459},
  doi = {10.1080/01621459.2021.1969240},
  url = {https://doi.org/10.1080/01621459.2021.1969240},
  abstract = {Global Fréchet regression is an extension of linear regression to cover more general types of responses, such as distributions, networks, and manifolds, which are becoming more prevalent. In such models, predictors are Euclidean while responses are metric space valued. Predictor selection is of major relevance for regression modeling in the presence of multiple predictors but has not yet been addressed for Fréchet regression. Due to the metric space-valued nature of the responses, Fréchet regression models do not feature model parameters, and this lack of parameters makes it a major challenge to extend existing variable selection methods for linear regression to global Fréchet regression. In this work, we address this challenge and propose a novel variable selection method that overcomes it and has good practical performance. We provide theoretical support and demonstrate that the proposed variable selection method achieves selection consistency. We also explore the finite sample performance of the proposed method with numerical examples and data illustrations.},
  file = {C\:\\Users\\Mirki QT\\Zotero\\storage\\SIH7H36K\\Tucker et al. - 2021 - Variable Selection for Global Fréchet Regression.pdf}
}<|MERGE_RESOLUTION|>--- conflicted
+++ resolved
@@ -19,7 +19,6 @@
   date = {2019}
 }
 
-<<<<<<< HEAD
 @article{HallHorowitz2007,
   title = {Methodology and Convergence Rates for Functional Linear Regression},
   author = {Hall, Peter and Horowitz, Joel L.},
@@ -36,26 +35,6 @@
   abstract = {In functional linear regression, the slope “parameter” is a function. Therefore, in a nonparametric context, it is determined by an infinite number of unknowns. Its estimation involves solving an ill-posed problem and has points of contact with a range of methodologies, including statistical smoothing and deconvolution. The standard approach to estimating the slope function is based explicitly on functional principal components analysis and, consequently, on spectral decomposition in terms of eigenvalues and eigenfunctions. We discuss this approach in detail and show that in certain circumstances, optimal convergence rates are achieved by the PCA technique. An alternative approach based on quadratic regularisation is suggested and shown to have advantages from some points of view.},
   keywords = {62G20,62J05,Deconvolution,Dimension reduction,eigenfunction,eigenvalue,linear operator,Minimax optimality,nonparametric,principal components analysis,quadratic regularisation,smoothing},
   file = {C\:\\Users\\Mirki QT\\Zotero\\storage\\LXR68I2T\\Hall and Horowitz - 2007 - Methodology and convergence rates for functional l.pdf}
-=======
-@article{petersen_frechet_2019,
-	title = {Fréchet regression for random objects with Germany predictors},
-	volume = {47},
-	issn = {0090-5364, 2168-8966},
-	url = {https://projecteuclid.org/journals/annals-of-statistics/volume-47/issue-2/Fr%c3%a9chet-regression-for-random-objects-with-Euclidean-predictors/10.1214/17-AOS1624.full},
-	doi = {10.1214/17-AOS1624},
-	abstract = {Increasingly, statisticians are faced with the task of analyzing complex data that are non-Euclidean and specifically do not lie in a vector space. To address the need for statistical methods for such data, we introduce the concept of Fréchet regression. This is a general approach to regression when responses are complex random objects in a metric space and predictors are in \${\textbackslash}mathcal\{R\}{\textasciicircum}\{p\}\$, achieved by extending the classical concept of a Fréchet mean to the notion of a conditional Fréchet mean. We develop generalized versions of both global least squares regression and local weighted least squares smoothing. The target quantities are appropriately defined population versions of global and local regression for response objects in a metric space. We derive asymptotic rates of convergence for the corresponding fitted regressions using observed data to the population targets under suitable regularity conditions by applying empirical process methods. For the special case of random objects that reside in a Hilbert space, such as regression models with vector predictors and functional data as responses, we obtain a limit distribution. The proposed methods have broad applicability. Illustrative examples include responses that consist of probability distributions and correlation matrices, and we demonstrate both global and local Fréchet regression for demographic and brain imaging data. Local Fréchet regression is also illustrated via a simulation with response data which lie on the sphere.},
-	pages = {691--719},
-	number = {2},
-	langid = {english},
-	language = {english},
-	journaltitle = {The Annals of Statistics},
-	author = {Petersen, Alexander and Müller, Hans-Georg},
-	urldate = {2023-05-15},
-	date = {2019-04},
-	note = {Publisher: Institute of Mathematical Statistics},
-	keywords = {62G05, 62G08, 62J99, densities as objects, Functional connectivity, least squares regression, local linear regression, metric spaces, random objects},
-	file = {Full Text PDF:C\:\\Users\\Mirki QT\\Zotero\\storage\\MDUWBCEA\\Petersen and Müller - 2019 - Fréchet regression for random objects with Euclide.pdf:application/pdf},
->>>>>>> 46e9395b
 }
 
 @book{LiRacine2007,
@@ -64,7 +43,7 @@
   author = {Li, Qi and Racine, Jeffrey Scott},
   date = {2007},
   publisher = {{Princeton University Press}},
-  abstract = {A comprehensive, up-to-date textbook on nonparametric methods for students and researchersUntil now, students and researchers in nonparametric and semiparametric statistics and econometrics have had to turn to the latest journal articles to keep pace with these emerging methods of economic analysis. Nonparametric Econometrics fills a major gap by gathering together the most up-to-date theory and techniques and presenting them in a remarkably straightforward and accessible format. The empirical tests, data, and exercises included in this textbook help make it the ideal introduction for graduate students and an indispensable resource for researchers. Nonparametric and semiparametric methods have attracted a great deal of attention from statisticians in recent decades. While the majority of existing books on the subject operate from the presumption that the underlying data is strictly continuous in nature, more often than not social scientists deal with categorical data—nominal and ordinal—in applied settings. The conventional nonparametric approach to dealing with the presence of discrete variables is acknowledged to be unsatisfactory. This book is tailored to the needs of applied econometricians and social scientists. Qi Li and Jeffrey Racine emphasize nonparametric techniques suited to the rich array of data types—continuous, nominal, and ordinal—within one coherent framework. They also emphasize the properties of nonparametric estimators in the presence of potentially irrelevant variables. Nonparametric Econometrics covers all the material necessary to understand and apply nonparametric methods for real-world problems.},
+  abstract = {A comprehensive, up-to-date textbook on nonparametric methods for students and researchersUntil now, students and researchers in nonparametric and semiparametric statistics and econometrics have had to turn to the latest journal articles to keep pace with these emerging methods of economic analysis. Nonparametric Econometrics fills a major gap by gathering together the most up-to-date theory and techniques and presenting them in a remarkably straightforward and accessible format. The empirical tests, data, and exercises included in this textbook help make it the ideal introduction for graduate students and an indispensable resource for researchers.Nonparametric and semiparametric methods have attracted a great deal of attention from statisticians in recent decades. While the majority of existing books on the subject operate from the presumption that the underlying data is strictly continuous in nature, more often than not social scientists deal with categorical data—nominal and ordinal—in applied settings. The conventional nonparametric approach to dealing with the presence of discrete variables is acknowledged to be unsatisfactory.This book is tailored to the needs of applied econometricians and social scientists. Qi Li and Jeffrey Racine emphasize nonparametric techniques suited to the rich array of data types—continuous, nominal, and ordinal—within one coherent framework. They also emphasize the properties of nonparametric estimators in the presence of potentially irrelevant variables.Nonparametric Econometrics covers all the material necessary to understand and apply nonparametric methods for real-world problems.},
   isbn = {978-0-691-24808-0},
   langid = {english},
   pagetotal = {768},
